--- conflicted
+++ resolved
@@ -5,15 +5,9 @@
 import { authenticate } from './routes/v1/auth.router'
 import User from './models/user.model'
 import { Friends, friends_socket, friends_sync } from './socket/friends'
-import { ActiveUsers, disconnect_event_active_users, emit_to, init_active_users, join_event_active_users } from './socket/active_users'
-import { disconnect_event_lobby, join_event_lobby, lobby_socket } from './socket/lobby'
-<<<<<<< HEAD
-import { disconnect_event_games, Games, games_socket } from './socket/games'
-
-=======
-import { disconnect_event_games, games_socket, join_event_games } from './socket/games'
-// import { test } from "../../CSM/dist/index"
->>>>>>> 2a1270b1
+import { ActiveUsers, emit_to } from './socket/active_users'
+import { lobby_socket } from './socket/lobby'
+import { Games, games_socket } from './socket/games'
 
 // test()
 
@@ -31,29 +25,9 @@
 	socket_id: string;
 	invited_by_players: string[];
 }
-const lobby: PlayerData[] = [];
-
-export type Game = {
-	id: string
-	white: string
-	black: string
-	turn: Boolean
-	socket_ids: string[]
-	pgn: string
-}
 
 
-const games: Game[] = [];
 
-
-// make a function that updates the clients lobby
-function update_lobby_on_clients(medium: any) {
-	// send the lobby to the client without the invited_by_players
-	medium.emit('update_lobby', lobby.map(player => ({
-		username: player.username,
-		socket_id: player.socket_id,
-	})));
-}
 
 
 // Socket forbindelser
@@ -69,28 +43,9 @@
 
 		if (resp) {
 			username = (user as User).username;
-<<<<<<< HEAD
 			ActiveUsers.join_event (sid, username);
 			ActiveUsers.emit_to(sid, 'login_success');
-=======
-			join_event_active_users(username, sid);
-			join_event_lobby(sid, username);
-			join_event_games(username, sid);
-			emit_to(sid, 'login_success');
 
-			// burde gerne opdaterer sid i spillet
-			for (const game of games) {
-				let found = false;
-				if (game.white == username) {
-					game.socket_ids[0] = sid;
-					found = true;
-				}
-
-				if (game.black == username) {
-					game.socket_ids[1] = sid;
-					found = true;
-				}
->>>>>>> 2a1270b1
 
 			ActiveUsers.route ("au", socket, username);
 			Games.route ("games", socket, username);
@@ -113,9 +68,6 @@
 
 		});	
 	})
-
-
-
 })
 
 
